/**
 * Copyright (C) 2014-2018 LinkedIn Corp. (pinot-core@linkedin.com)
 *
 * Licensed under the Apache License, Version 2.0 (the "License");
 * you may not use this file except in compliance with the License.
 * You may obtain a copy of the License at
 *
 *         http://www.apache.org/licenses/LICENSE-2.0
 *
 * Unless required by applicable law or agreed to in writing, software
 * distributed under the License is distributed on an "AS IS" BASIS,
 * WITHOUT WARRANTIES OR CONDITIONS OF ANY KIND, either express or implied.
 * See the License for the specific language governing permissions and
 * limitations under the License.
 */
package com.linkedin.pinot.core.startree;

import com.linkedin.pinot.common.request.BrokerRequest;
import com.linkedin.pinot.common.request.transform.TransformExpressionTree;
import com.linkedin.pinot.common.utils.request.FilterQueryTree;
import com.linkedin.pinot.common.utils.request.RequestUtils;
import com.linkedin.pinot.core.common.BlockSingleValIterator;
import com.linkedin.pinot.core.common.DataSource;
import com.linkedin.pinot.core.common.Operator;
import com.linkedin.pinot.core.indexsegment.IndexSegment;
import com.linkedin.pinot.core.plan.FilterPlanNode;
import com.linkedin.pinot.core.segment.index.readers.Dictionary;
import com.linkedin.pinot.core.startree.plan.StarTreeFilterPlanNode;
import com.linkedin.pinot.pql.parsers.Pql2Compiler;
import java.util.HashSet;
import java.util.List;
import java.util.Map;
import java.util.Set;
import org.testng.Assert;


/**
 * Base class containing common functionality for all star-tree index tests.
 */
public abstract class BaseStarTreeIndexTest {
  private static final Pql2Compiler COMPILER = new Pql2Compiler();

  // Set up segment before running test.
  protected IndexSegment _segment;

  protected BrokerRequest _brokerRequest;
  protected int _numMetricColumns;
  protected Dictionary[] _metricDictionaries;
  protected BlockSingleValIterator[] _metricValIterators;
  protected Set<String> _groupByColumns;
  protected int _numGroupByColumns;
  protected BlockSingleValIterator[] _groupByValIterators;

  protected abstract String[] getHardCodedQueries();

  protected abstract List<String> getMetricColumns();

  protected void testHardCodedQueries() throws Exception {
    Assert.assertNotNull(_segment);

    List<String> metricColumns = getMetricColumns();
    _numMetricColumns = metricColumns.size();
    _metricDictionaries = new Dictionary[_numMetricColumns];
    _metricValIterators = new BlockSingleValIterator[_numMetricColumns];
    for (int i = 0; i < _numMetricColumns; i++) {
      DataSource dataSource = _segment.getDataSource(metricColumns.get(i));
      _metricDictionaries[i] = dataSource.getDictionary();
      _metricValIterators[i] = (BlockSingleValIterator) dataSource.nextBlock().getBlockValueSet().iterator();
    }

    for (String query : getHardCodedQueries()) {
      _brokerRequest = COMPILER.compileToBrokerRequest(query);

      _groupByColumns = new HashSet<>();
      if (_brokerRequest.isSetGroupBy()) {
        for (String groupByExpression : _brokerRequest.getGroupBy().getExpressions()) {
          TransformExpressionTree.compileToExpressionTree(groupByExpression).getColumns(_groupByColumns);
        }
      }
      _numGroupByColumns = _groupByColumns.size();
      _groupByValIterators = new BlockSingleValIterator[_numGroupByColumns];
      int index = 0;
      for (String groupByColumn : _groupByColumns) {
        _groupByValIterators[index++] =
            (BlockSingleValIterator) _segment.getDataSource(groupByColumn).nextBlock().getBlockValueSet().iterator();
      }

      Assert.assertEquals(computeWithoutStarTree(), computeWithStarTree(), "Comparison failed for query: " + query);
    }
  }

  /**
   * Helper method to compute the result using raw docs.
   */
<<<<<<< HEAD
  private Map<List<Integer>, List<Double>> computeUsingRawDocs() throws Exception {
    FilterQueryTree filterQueryTree = RequestUtils.generateFilterQueryTree(_brokerRequest);
    Operator filterOperator = FilterPlanNode.constructPhysicalOperator(filterQueryTree, _segment, _brokerRequest);
    Assert.assertFalse(filterOperator instanceof StarTreeIndexBasedFilterOperator);

=======
  private Map<List<Integer>, List<Double>> computeWithStarTree() throws Exception {
    FilterQueryTree rootFilterNode = RequestUtils.generateFilterQueryTree(_brokerRequest);
    Operator filterOperator;
    if (_numGroupByColumns > 0) {
      filterOperator =
          new StarTreeFilterPlanNode(_segment.getStarTrees().get(0), rootFilterNode, _groupByColumns).run();
    } else {
      filterOperator = new StarTreeFilterPlanNode(_segment.getStarTrees().get(0), rootFilterNode, null).run();
    }
>>>>>>> 584c478e
    return compute(filterOperator);
  }

  /**
   * Helper method to compute the result using aggregated docs.
   */
  private Map<List<Integer>, List<Double>> computeWithoutStarTree() throws Exception {
    Operator filterOperator = new FilterPlanNode(_segment, _brokerRequest).run();
    return compute(filterOperator);
  }

  /**
   * Compute the result by scanning the docIds filtered out from the given filter operator.
   * <p>The result is a map from a list of dictIds (group key) to an array (results for aggregations)
   */
  protected abstract Map<List<Integer>, List<Double>> compute(Operator filterOperator) throws Exception;
}<|MERGE_RESOLUTION|>--- conflicted
+++ resolved
@@ -92,23 +92,17 @@
   /**
    * Helper method to compute the result using raw docs.
    */
-<<<<<<< HEAD
-  private Map<List<Integer>, List<Double>> computeUsingRawDocs() throws Exception {
-    FilterQueryTree filterQueryTree = RequestUtils.generateFilterQueryTree(_brokerRequest);
-    Operator filterOperator = FilterPlanNode.constructPhysicalOperator(filterQueryTree, _segment, _brokerRequest);
-    Assert.assertFalse(filterOperator instanceof StarTreeIndexBasedFilterOperator);
-
-=======
   private Map<List<Integer>, List<Double>> computeWithStarTree() throws Exception {
     FilterQueryTree rootFilterNode = RequestUtils.generateFilterQueryTree(_brokerRequest);
     Operator filterOperator;
     if (_numGroupByColumns > 0) {
       filterOperator =
-          new StarTreeFilterPlanNode(_segment.getStarTrees().get(0), rootFilterNode, _groupByColumns).run();
+          new StarTreeFilterPlanNode(_segment.getStarTrees().get(0), rootFilterNode,
+              _groupByColumns, _brokerRequest.getDebugOptions()).run();
     } else {
-      filterOperator = new StarTreeFilterPlanNode(_segment.getStarTrees().get(0), rootFilterNode, null).run();
+      filterOperator = new StarTreeFilterPlanNode(_segment.getStarTrees().get(0), rootFilterNode,
+          null, _brokerRequest.getDebugOptions()).run();
     }
->>>>>>> 584c478e
     return compute(filterOperator);
   }
 

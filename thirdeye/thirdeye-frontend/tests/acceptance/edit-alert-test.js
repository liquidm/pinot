--- conflicted
+++ resolved
@@ -9,11 +9,8 @@
 
   test(`visiting ${selfServeConst.EDIT_LINK} and checking that fields render correctly and edit is successful`, async (assert) => {
     const alert = server.create('alert');
-<<<<<<< HEAD
     const editSuccessMsg = `Edit Alert Success! You have successfully edited alert ${alert.id}`;
     const editNotificationButtonText = 'Edit Notification Settings';
-=======
->>>>>>> c7953d29
 
     await visit(`/manage/alert/${alert.id}/edit`);
 
@@ -26,30 +23,17 @@
       $(selfServeConst.ALERT_NAME_INPUT).get(0).value,
       'test_function_1',
       'alert name is correct');
-<<<<<<< HEAD
     assert.ok(
       $(`button:contains(${editNotificationButtonText})`).get(0),
       'Subscription group button renders ok');
 
 /*  TODO: Test completion needed for new notification settings modal
-=======
-    assert.equal(
-      $(selfServeConst.STATUS).get(0).innerText,
-      'Active',
-      'alert status is correct');
->>>>>>> c7953d29
-
     await fillIn(selfServeConst.ALERT_NAME_INPUT, selfServeConst.NEW_FUNC_NAME);
     await click(selfServeConst.STATUS_TOGGLER);
     await click(selfServeConst.SUBMIT_BUTTON);
-<<<<<<< HEAD
-
     assert.ok(
       $(selfServeConst.IMPORT_SUCCESS).get(0).innerText.includes(editSuccessMsg),
       'after edit, alert is saved successfully');
 */
-
-=======
->>>>>>> c7953d29
   });
 });
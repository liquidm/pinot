--- conflicted
+++ resolved
@@ -31,14 +31,13 @@
     line-height: 24px;
   }
 
-<<<<<<< HEAD
   &--smaller {
     font-size: 15px;
-=======
+  }
+
   &--vertical-centered {
     display: flex;
     align-items: center;
->>>>>>> 9057f52b
   }
 }
 
